import requests
from requests.exceptions import HTTPError
from urllib.parse import urlencode
from dateutil.parser import parse
from django import forms
from crispy_forms.layout import Layout, Div, Fieldset, HTML
from astropy.time import Time

<<<<<<< HEAD
from tom_alerts.alerts import GenericQueryForm
from tom_targets.models import Target, TargetExtra, TargetName
=======
from tom_alerts.alerts import GenericQueryForm, GenericAlert
from tom_targets.models import Target, TargetExtra
from tom_dataproducts.models import ReducedDatumSource, ReducedDatum
>>>>>>> b0ae717e

MARS_URL = 'https://mars.lco.global'


class MARSQueryForm(GenericQueryForm):
    time__gt = forms.CharField(
        required=False,
        label='Time Lower',
        widget=forms.TextInput(attrs={'type': 'date'})
    )
    time__lt = forms.CharField(
        required=False,
        label='Time Upper',
        widget=forms.TextInput(attrs={'type': 'date'})
    )
    since__time = forms.IntegerField(
        required=False,
        label='Since Time',
        help_text='Alerts younger than this number of seconds'
    )
    jd__gt = forms.FloatField(required=False, label='JD Lower')
    jd__lt = forms.FloatField(required=False, label='JD Upper')
    filter = forms.CharField(required=False)
    cone = forms.CharField(
        required=False,
        label='Cone Search',
        help_text='RA,Dec,radius in degrees'
    )
    objectcone = forms.CharField(
        required=False,
        label='Object Cone Search',
        help_text='Object name,radius in degrees'
    )
    objectidps = forms.CharField(
        required=False,
        label='Nearby Objects',
        help_text='Id from PS1 catalog'
    )
    ra__gt = forms.FloatField(required=False, label='RA Lower')
    ra__lt = forms.FloatField(required=False, label='RA Upper')
    dec__gt = forms.FloatField(required=False, label='Dec Lower')
    dec__lt = forms.FloatField(required=False, label='Dec Upper')
    l__gt = forms.FloatField(required=False, label='l Lower')
    l__lt = forms.FloatField(required=False, label='l Upper')
    b__gt = forms.FloatField(required=False, label='b Lower')
    b__lt = forms.FloatField(required=False, label='b Upper')
    magpsf__gte = forms.FloatField(required=False, label='Magpsf Lower')
    magpsf__lte = forms.FloatField(required=False, label='Magpsf Upper')
    sigmapsf__lte = forms.FloatField(required=False, label='Sigmapsf Upper')
    magap__gte = forms.FloatField(required=False, label='Magap Lower')
    magap__lte = forms.FloatField(required=False, label='Magap Upper')
    distnr__gte = forms.FloatField(required=False, label='Distnr Lower')
    distnr__lte = forms.FloatField(required=False, label='Distnr Upper')
    deltamaglatest__gte = forms.FloatField(
        required=False,
        label='Delta Mag Lower'
    )
    deltamaglatest__lte = forms.FloatField(
        required=False,
        label='Delta Mag Upper'
    )
    deltamagref__gte = forms.FloatField(
        required=False,
        label='Delta Mag Ref Lower'
    )
    deltamagref__lte = forms.FloatField(
        required=False,
        label='Delta Mag Ref Upper'
    )
    rb__gte = forms.FloatField(required=False, label='Real/Bogus Lower')
    classtar__gte = forms.FloatField(required=False, label='Classtar Lower')
    classtar__lte = forms.FloatField(required=False, label='Classtar Upper')
    fwhm__lte = forms.FloatField(required=False, label='FWHM Upper')

    def __init__(self, *args, **kwargs):
        super().__init__(*args, **kwargs)
        self.helper.layout = Layout(
            HTML('''
                <p>
                Please see <a href="https://mars.lco.global/help">MARS help</a>
                for a detailed description of available filters.
                </p>
            '''),
            self.common_layout,
            Fieldset(
                'Time based filters',
                'since__time',
                Div(
                    Div(
                        'time__gt',
                        'jd__gt',
                        css_class='col',
                    ),
                    Div(
                        'time__lt',
                        'jd__lt',
                        css_class='col',
                    ),
                    css_class="form-row",
                )
            ),
            Fieldset(
                'Location based filters',
                'cone',
                'objectcone',
                'objectidps',
                Div(
                    Div(
                        'ra__gt',
                        'dec__gt',
                        'l__gt',
                        'b__gt',
                        css_class='col',
                    ),
                    Div(
                        'ra__lt',
                        'dec__lt',
                        'l__lt',
                        'b__lt',
                        css_class='col',
                    ),
                    css_class="form-row",
                )
            ),
            Fieldset(
                'Other Filters',
                Div(
                    Div(
                        'magpsf__gte',
                        'magap__gte',
                        'distnr__gte',
                        'deltamaglatest__gte',
                        'deltamagref__gte',
                        'classtar__gte',
                        css_class='col'
                    ),
                    Div(
                        'magpsf__lte',
                        'magap__lte',
                        'distnr__lte',
                        'deltamaglatest__lte',
                        'deltamagref__lte',
                        'classtar__lte',
                        css_class='col'
                    ),
                    css_class='form-row',
                )
            ),
            'filter',
            'sigmapsf__lte',
            'rb__gte',
            'fwhm__lte'
        )


class MARSBroker(object):
    name = 'MARS'
    form = MARSQueryForm

    def _clean_parameters(self, parameters):
        return {k: v for k, v in parameters.items() if v and k != 'page'}

    def fetch_alerts(self, parameters):
        if not parameters.get('page'):
            parameters['page'] = 1
        args = urlencode(self._clean_parameters(parameters))
        url = '{0}/?page={1}&format=json&{2}'.format(
            MARS_URL,
            parameters['page'],
            args
        )
        alerts = []
        response = requests.get(url)
        response.raise_for_status()
        parsed = response.json()
        alerts = parsed['results']
        if parsed['has_next'] and parameters['page'] < 10:
            parameters['page'] += 1
            alerts += self.fetch_alerts(parameters)
        return alerts

    def fetch_alert(self, id):
        url = f'{MARS_URL}/{id}/?format=json'
        response = requests.get(url)
        response.raise_for_status()
        parsed = response.json()
        return parsed

    def process_reduced_data(self, target, alert=None):
        alerts = []
        if alert:
            alerts = [alert]
        else:
            try:
                alert_sources = ReducedDatumSource.objects.filter(
                    id__in=ReducedDatum.objects.filter(target=target).values_list('source').distinct(),
                    name=self.name
                )
                for alert_source in alert_sources:
                    alerts.append(self.fetch_alert(alert_source.location))
            except HTTPError:
                raise Exception('Unable to retrieve alert information from broker')
        for alert in alerts:
            reduced_datum_source, created = ReducedDatumSource.objects.get_or_create(
                name=self.name,
                location=alert['lco_id']
            )
            for prv_candidate in alert.get('prv_candidate'):
                jd = Time(prv_candidate['candidate']['jd'], format='jd')
                magnitude = prv_candidate['candidate']['magpsf']
                rd, created = ReducedDatum.objects.get_or_create(
                    timestamp=jd.datetime,
                    value=magnitude,
                    source=reduced_datum_source,
                    data_type='PHOTOMETRY',
                    target=target)
                rd.save()

    def to_target(self, alert):
        alert_copy = alert.copy()
        target = Target.objects.create(
<<<<<<< HEAD
            identifier=alert_copy['lco_id'],
=======
            identifier=alert_copy['objectId'],
            name=alert_copy['objectId'],
>>>>>>> b0ae717e
            type='SIDEREAL',
            ra=alert_copy['candidate'].pop('ra'),
            dec=alert_copy['candidate'].pop('dec'),
            galactic_lng=alert_copy['candidate'].pop('l'),
            galactic_lat=alert_copy['candidate'].pop('b'),
        )
        for k, v in alert_copy['candidate'].items():
            if v is not None:
                TargetExtra.objects.create(target=target, key=k, value=v)
        TargetName.objects.create(target=target, name=alert_copy['objectId'])

        return target

    def to_generic_alert(self, alert):
        timestamp = parse(alert['candidate']['wall_time'])
        url = '{0}/{1}/'.format(MARS_URL, alert['lco_id'])

        return GenericAlert(
            timestamp=timestamp,
            url=url,
            id=alert['lco_id'],
            name=alert['objectId'],
            ra=alert['candidate']['ra'],
            dec=alert['candidate']['dec'],
            mag=alert['candidate']['magpsf'],
            score=alert['candidate']['rb']
        )<|MERGE_RESOLUTION|>--- conflicted
+++ resolved
@@ -6,14 +6,9 @@
 from crispy_forms.layout import Layout, Div, Fieldset, HTML
 from astropy.time import Time
 
-<<<<<<< HEAD
-from tom_alerts.alerts import GenericQueryForm
+from tom_alerts.alerts import GenericQueryForm, GenericAlert
 from tom_targets.models import Target, TargetExtra, TargetName
-=======
-from tom_alerts.alerts import GenericQueryForm, GenericAlert
-from tom_targets.models import Target, TargetExtra
 from tom_dataproducts.models import ReducedDatumSource, ReducedDatum
->>>>>>> b0ae717e
 
 MARS_URL = 'https://mars.lco.global'
 
@@ -235,12 +230,8 @@
     def to_target(self, alert):
         alert_copy = alert.copy()
         target = Target.objects.create(
-<<<<<<< HEAD
-            identifier=alert_copy['lco_id'],
-=======
             identifier=alert_copy['objectId'],
             name=alert_copy['objectId'],
->>>>>>> b0ae717e
             type='SIDEREAL',
             ra=alert_copy['candidate'].pop('ra'),
             dec=alert_copy['candidate'].pop('dec'),
