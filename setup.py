from setuptools import setup, find_packages
from os import path

here = path.abspath(path.dirname(__file__))
with open(path.join(here, 'README.md'), encoding='utf-8') as f:
    long_description = f.read()

setup(
    name='tomtoolkit',
    description='The TOM Toolkit and base modules',
    long_description=long_description,
    long_description_content_type='text/markdown',
    url='https://tomtoolkit.github.io',
    author='TOM Toolkit Project',
    author_email='dcollom@lco.global',
    classifiers=[
        'Development Status :: 3 - Alpha',
        'Intended Audience :: Science/Research',
        'License :: OSI Approved :: BSD License',
        'Operating System :: OS Independent',
        'Programming Language :: Python :: 3',
        'Programming Language :: Python :: 3.7',
        'Topic :: Scientific/Engineering :: Astronomy',
        'Topic :: Scientific/Engineering :: Physics'
    ],
    keywords=['tomtoolkit', 'astronomy', 'astrophysics', 'cosmology', 'science', 'fits', 'observatory'],
    packages=find_packages(),
    use_scm_version=True,
    setup_requires=['setuptools_scm', 'wheel'],
    install_requires=[
<<<<<<< HEAD
        'astroquery',
        'astroplan',
        'astropy==4.0',
        'dataclasses; python_version < "3.7"',
        'django>=2.2',  # TOM Toolkit requires db math functions
        'django-bootstrap4',
        'django-contrib-comments>=1.9.2',  # Earlier version are incompatible with Django >= 3.0
        'django-crispy-forms',
        'django-extensions',
        'django-filter',
        'django-gravatar2',
        'django-guardian',
        'djangorestframework',
        'fits2image',
        'matplotlib',
        'numpy',
        'pillow',
        'plotly',
        'python-dateutil',
        'requests',
        'specutils==0.7',
=======
        'django>=3.0.7',  # TOM Toolkit requires db math functions
        'django-bootstrap4==1.1.1',
        'django-extensions==2.2.9',
        'django-filter==2.2.0',
        'django-contrib-comments>=1.9.2',  # Earlier version are incompatible with Django >= 3.0
        'django-gravatar2==1.4.3',
        'django-crispy-forms==1.9.0',
        'django-guardian==2.2.0',
        'numpy==1.18.2',
        'python-dateutil==2.8.1',
        'requests==2.23.0',
        'astroquery==0.4',
        'astropy==4.0',
        'astroplan==0.6',
        'plotly==4.6.0',
        'pillow==7.1.0',
        'fits2image==0.4.3',
        'specutils==1.0',
        'dataclasses; python_version < "3.7"',
>>>>>>> bab3914f
    ],
    extras_require={
        'test': ['factory_boy']
    },
    include_package_data=True,
)<|MERGE_RESOLUTION|>--- conflicted
+++ resolved
@@ -28,49 +28,26 @@
     use_scm_version=True,
     setup_requires=['setuptools_scm', 'wheel'],
     install_requires=[
-<<<<<<< HEAD
-        'astroquery',
-        'astroplan',
+        'astroquery==0.4',
+        'astroplan==0.6',
         'astropy==4.0',
         'dataclasses; python_version < "3.7"',
-        'django>=2.2',  # TOM Toolkit requires db math functions
-        'django-bootstrap4',
+        'django>=3.0.7',  # TOM Toolkit requires db math functions
+        'djangorestframework',
+        'django-bootstrap4==1.1.1',
         'django-contrib-comments>=1.9.2',  # Earlier version are incompatible with Django >= 3.0
-        'django-crispy-forms',
-        'django-extensions',
-        'django-filter',
-        'django-gravatar2',
-        'django-guardian',
-        'djangorestframework',
-        'fits2image',
-        'matplotlib',
-        'numpy',
-        'pillow',
-        'plotly',
-        'python-dateutil',
-        'requests',
-        'specutils==0.7',
-=======
-        'django>=3.0.7',  # TOM Toolkit requires db math functions
-        'django-bootstrap4==1.1.1',
+        'django-crispy-forms==1.9.0',
         'django-extensions==2.2.9',
         'django-filter==2.2.0',
-        'django-contrib-comments>=1.9.2',  # Earlier version are incompatible with Django >= 3.0
         'django-gravatar2==1.4.3',
-        'django-crispy-forms==1.9.0',
         'django-guardian==2.2.0',
+        'fits2image==0.4.3',
         'numpy==1.18.2',
+        'pillow==7.1.0',
+        'plotly==4.6.0',
         'python-dateutil==2.8.1',
         'requests==2.23.0',
-        'astroquery==0.4',
-        'astropy==4.0',
-        'astroplan==0.6',
-        'plotly==4.6.0',
-        'pillow==7.1.0',
-        'fits2image==0.4.3',
         'specutils==1.0',
-        'dataclasses; python_version < "3.7"',
->>>>>>> bab3914f
     ],
     extras_require={
         'test': ['factory_boy']
