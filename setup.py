--- conflicted
+++ resolved
@@ -28,12 +28,8 @@
     use_scm_version=True,
     setup_requires=['setuptools_scm', 'wheel'],
     install_requires=[
-<<<<<<< HEAD
         'beautifulsoup4==4.9.1',
-        'django>=2.2',  # TOM Toolkit requires db math functions
-=======
         'django>=3.0.7',  # TOM Toolkit requires db math functions
->>>>>>> 4a1825a3
         'django-bootstrap4==1.1.1',
         'django-extensions==2.2.9',
         'django-filter==2.2.0',
