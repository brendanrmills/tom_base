import requests

from astropy import units as u
from crispy_forms.helper import FormHelper
from crispy_forms.layout import Div, Field, Fieldset, HTML, Layout
from dateutil.parser import parse
from django import forms
from django.conf import settings
from django.core.cache import cache

from tom_common.exceptions import ImproperCredentialsException
from tom_observations.cadence import get_cadence_strategies, CadenceForm
from tom_observations.facility import GenericObservationFacility, GenericObservationForm, get_service_class
from tom_observations.observing_strategy import GenericStrategyForm
from tom_targets.models import Target, REQUIRED_NON_SIDEREAL_FIELDS, REQUIRED_NON_SIDEREAL_FIELDS_PER_SCHEME

# Determine settings for this module.
try:
    LCO_SETTINGS = settings.FACILITIES['LCO']
except (AttributeError, KeyError):
    LCO_SETTINGS = {
        'portal_url': 'https://observe.lco.global',
        'api_key': '',
    }

# Module specific settings.
PORTAL_URL = LCO_SETTINGS['portal_url']
SUCCESSFUL_OBSERVING_STATES = ['COMPLETED']
TERMINAL_OBSERVING_STATES = ['COMPLETED', 'CANCELED', 'WINDOW_EXPIRED']
FAILED_OBSERVING_STATES = ['WINDOW_EXPIRED', 'CANCELED']

# Units of flux and wavelength for converting to Specutils Spectrum1D objects
FLUX_CONSTANT = (1e-15 * u.erg) / (u.cm ** 2 * u.second * u.angstrom)
WAVELENGTH_UNITS = u.angstrom

# FITS header keywords used for data processing
FITS_FACILITY_KEYWORD = 'ORIGIN'
FITS_FACILITY_KEYWORD_VALUE = 'LCOGT'
FITS_FACILITY_DATE_OBS_KEYWORD = 'DATE-OBS'

# Functions needed specifically for LCO
# Helpers for LCO fields
ipp_value_help = """
        Value between 0.5 to 2.0.
        <a href="https://lco.global/documents/20/the_new_priority_factor.pdf">
            More information about Intra Proprosal Priority (IPP).
        </a>.
"""

observation_mode_help = """
    <a href="https://lco.global/documentation/special-scheduling-modes/">
        More information about Rapid Response mode.
    </a>
"""

end_help = """
    Try the
    <a href="https://lco.global/observatory/visibility/">
        Target Visibility Calculator.
    </a>
"""

instrument_type_help = """
    <a href="https://lco.global/observatory/instruments/">
        More information about LCO instruments.
    </a>
"""

exposure_time_help = """
    Try the
    <a href="https://exposure-time-calculator.lco.global/">
        online Exposure Time Calculator.
    </a>
"""

max_airmass_help = """
    Advice on
    <a href="https://lco.global/documentation/airmass-limit">
        setting the airmass limit.
    </a>
"""


def make_request(*args, **kwargs):
    response = requests.request(*args, **kwargs)
    if 400 <= response.status_code < 500:
        raise ImproperCredentialsException('LCO: ' + str(response.content))
    response.raise_for_status()
    return response


class LCOBaseForm(forms.Form):
    ipp_value = forms.FloatField()
    exposure_count = forms.IntegerField(min_value=1)
    exposure_time = forms.FloatField(min_value=0.1)
    max_airmass = forms.FloatField()

    def __init__(self, *args, **kwargs):
        super().__init__(*args, **kwargs)
        self.fields['proposal'] = forms.ChoiceField(choices=self.proposal_choices())
        self.fields['filter'] = forms.ChoiceField(choices=self.filter_choices())
        self.fields['instrument_type'] = forms.ChoiceField(choices=self.instrument_choices())

    def _get_instruments(self):
        cached_instruments = cache.get('lco_instruments')

        if not cached_instruments:
            response = make_request(
                'GET',
                PORTAL_URL + '/api/instruments/',
                headers={'Authorization': 'Token {0}'.format(LCO_SETTINGS['api_key'])}
            )
            cached_instruments = {k: v for k, v in response.json().items() if 'SOAR' not in k}
            cache.set('lco_instruments', cached_instruments)

        return cached_instruments

    def instrument_choices(self):
        return [(k, v['name']) for k, v in self._get_instruments().items()]

    def filter_choices(self):
        return set([
            (f['code'], f['name']) for ins in self._get_instruments().values() for f in
            ins['optical_elements'].get('filters', []) + ins['optical_elements'].get('slits', [])
            ])

    def proposal_choices(self):
        response = make_request(
            'GET',
            PORTAL_URL + '/api/profile/',
            headers={'Authorization': 'Token {0}'.format(LCO_SETTINGS['api_key'])}
        )
        choices = []
        for p in response.json()['proposals']:
            if p['current']:
                choices.append((p['id'], '{} ({})'.format(p['title'], p['id'])))
        return choices


class LCOBaseObservationForm(GenericObservationForm, LCOBaseForm, CadenceForm):
    name = forms.CharField()
    ipp_value = forms.FloatField(label='Intra Proposal Priority (IPP factor)',
                                 min_value=0.5,
                                 max_value=2,
                                 help_text=ipp_value_help)
    start = forms.CharField(widget=forms.TextInput(attrs={'type': 'date'}))
    end = forms.CharField(widget=forms.TextInput(attrs={'type': 'date'}),
                          help_text=end_help)
    exposure_count = forms.IntegerField(min_value=1)
    exposure_time = forms.FloatField(min_value=0.1,
                                     widget=forms.TextInput(attrs={'placeholder': 'Seconds'}),
                                     help_text=exposure_time_help)
    max_airmass = forms.FloatField(help_text=max_airmass_help)
    period = forms.FloatField(required=False)
    jitter = forms.FloatField(required=False)
    observation_mode = forms.ChoiceField(
        choices=(('NORMAL', 'Normal'), ('TARGET_OF_OPPORTUNITY', 'Rapid Response')),
        help_text=observation_mode_help
    )

    def __init__(self, *args, **kwargs):
        super().__init__(*args, **kwargs)
<<<<<<< HEAD
=======
        self.fields['proposal'] = forms.ChoiceField(choices=self.proposal_choices())
        self.fields['filter'] = forms.ChoiceField(choices=self.filter_choices())
        self.fields['instrument_type'] = forms.ChoiceField(choices=self.instrument_choices(),
                                                           help_text=instrument_type_help)
>>>>>>> cc321015
        self.helper.layout = Layout(
            self.common_layout,
            self.layout(),
            self.extra_layout(),
            self.cadence_layout
        )

    def layout(self):

        return Div(
            Div(
                Div(
                    'name', 'proposal', 'ipp_value', 'observation_mode', 'start', 'end',
                    css_class='col'
                ),
                Div(
                    'filter', 'instrument_type', 'exposure_count', 'exposure_time', 'max_airmass',
                    css_class='col'
                ),
                css_class='form-row',
            ),
            Div(
                HTML('<p>Cadence parameters. Leave blank if no cadencing is desired.</p>'),
            ),
            Div(
                Div(
                    'period',
                    css_class='col'
                ),
                Div(
                    'jitter',
                    css_class='col'
                ),
                css_class='form-row'
            ),
        )

    def extra_layout(self):
        # If you just want to add some fields to the end of the form, add them here.
        return Div()

    def clean_start(self):
        start = self.cleaned_data['start']
        return parse(start).isoformat()

    def clean_end(self):
        end = self.cleaned_data['end']
        return parse(end).isoformat()

    def is_valid(self):
        super().is_valid()
        # TODO this is a bit leaky and should be done without the need of get_service_class
        obs_module = get_service_class(self.cleaned_data['facility'])
        errors = obs_module().validate_observation(self.observation_payload())
        if errors:
            self.add_error(None, self._flatten_error_dict(errors))
        return not errors

    def _flatten_error_dict(self, error_dict):
        non_field_errors = []
        for k, v in error_dict.items():
            if type(v) == list:
                for i in v:
                    if type(i) == str:
                        if k in self.fields:
                            self.add_error(k, i)
                        else:
                            non_field_errors.append('{}: {}'.format(k, i))
                    if type(i) == dict:
                        non_field_errors.append(self._flatten_error_dict(i))
            elif type(v) == str:
                if k in self.fields:
                    self.add_error(k, v)
                else:
                    non_field_errors.append('{}: {}'.format(k, v))
            elif type(v) == dict:
                non_field_errors.append(self._flatten_error_dict(v))

        return non_field_errors

    def instrument_to_type(self, instrument_type):
        if 'FLOYDS' in instrument_type:
            return 'SPECTRUM'
        elif 'NRES' in instrument_type:
            return 'NRES_SPECTRUM'
        else:
            return 'EXPOSE'

    def _build_target_fields(self):
        target = Target.objects.get(pk=self.cleaned_data['target_id'])
        target_fields = {
            'name': target.name,
        }
        if target.type == Target.SIDEREAL:
            target_fields['type'] = 'ICRS'
            target_fields['ra'] = target.ra
            target_fields['dec'] = target.dec
            target_fields['proper_motion_ra'] = target.pm_ra
            target_fields['proper_motion_dec'] = target.pm_dec
            target_fields['epoch'] = target.epoch
        elif target.type == Target.NON_SIDEREAL:
            target_fields['type'] = 'ORBITAL_ELEMENTS'
            # Mapping from TOM field names to LCO API field names, for fields
            # where there are differences
            field_mapping = {
                'inclination': 'orbinc',
                'lng_asc_node': 'longascnode',
                'arg_of_perihelion': 'argofperih',
                'semimajor_axis': 'meandist',
                'mean_anomaly': 'meananom',
                'mean_daily_motion': 'dailymot',
                'epoch': 'epochofel',
                'epoch_of_perihelion': 'epochofperih',
            }
            # The fields to include in the payload depend on the scheme. Add
            # only those that are required
            fields = (REQUIRED_NON_SIDEREAL_FIELDS
                      + REQUIRED_NON_SIDEREAL_FIELDS_PER_SCHEME[target.scheme])
            for field in fields:
                lco_field = field_mapping.get(field, field)
                target_fields[lco_field] = getattr(target, field)

        return target_fields

    def _build_instrument_config(self):
        instrument_config = {
            'exposure_count': self.cleaned_data['exposure_count'],
            'exposure_time': self.cleaned_data['exposure_time'],
            'optical_elements': {
                'filter': self.cleaned_data['filter']
            }
        }

        return instrument_config

    def _build_configuration(self):
        return {
            'type': self.instrument_to_type(self.cleaned_data['instrument_type']),
            'instrument_type': self.cleaned_data['instrument_type'],
            'target': self._build_target_fields(),
            'instrument_configs': [self._build_instrument_config()],
            'acquisition_config': {

            },
            'guiding_config': {

            },
            'constraints': {
                'max_airmass': self.cleaned_data['max_airmass']
            }
        }

    def _expand_cadence_request(self, payload):
        payload['requests'][0]['cadence'] = {
            'start': self.cleaned_data['start'],
            'end': self.cleaned_data['end'],
            'period': self.cleaned_data['period'],
            'jitter': self.cleaned_data['jitter']
        }
        payload['requests'][0]['windows'] = []
        response = make_request(
            'POST',
            PORTAL_URL + '/api/requestgroups/cadence/',
            json=payload,
            headers={'Authorization': 'Token {0}'.format(LCO_SETTINGS['api_key'])}
        )
        return response.json()

    def observation_payload(self):
        payload = {
            "name": self.cleaned_data['name'],
            "proposal": self.cleaned_data['proposal'],
            "ipp_value": self.cleaned_data['ipp_value'],
            "operator": "SINGLE",
            "observation_type": self.cleaned_data['observation_mode'],
            "requests": [
                {
                    "configurations": [self._build_configuration()],
                    "windows": [
                        {
                            "start": self.cleaned_data['start'],
                            "end": self.cleaned_data['end']
                        }
                    ],
                    "location": {
                        "telescope_class": self._get_instruments()[self.cleaned_data['instrument_type']]['class']
                    }
                }
            ]
        }
        if self.cleaned_data.get('period') and self.cleaned_data.get('jitter'):
            payload = self._expand_cadence_request(payload)

        return payload


class LCOImagingObservationForm(LCOBaseObservationForm):
    def instrument_choices(self):
        return [(k, v['name']) for k, v in self._get_instruments().items() if 'IMAGE' in v['type']]

    def filter_choices(self):
        return set([
            (f['code'], f['name']) for ins in self._get_instruments().values() for f in
            ins['optical_elements'].get('filters', [])
            ])


class LCOSpectroscopyObservationForm(LCOBaseObservationForm):
    rotator_angle = forms.FloatField(min_value=0.0, initial=0.0)

    def layout(self):
        return Div(
            Div(
<<<<<<< HEAD
                Div(
                    'name', 'proposal', 'ipp_value', 'observation_mode', 'start', 'end',
                    css_class='col'
                ),
                Div(
                    'filter', 'instrument_type', 'exposure_count', 'exposure_time', 'max_airmass', 'rotator_angle',
                    css_class='col'
                ),
                css_class='form-row',
            ),
            Div(
                Div(
                    HTML('<p>Cadence parameters. Leave blank if no cadencing is desired.</p>'),
                    css_class='row'
                ),
                Div(
                    Div(
                        'period', 'jitter', 'cadence_strategy',
                        css_class='col'
                    ),
                    css_class='form-row'
                )
            )
=======
                'name',
                'proposal',
                'ipp_value',
                'observation_mode',
                'start',
                'end',
                css_class='col'
            ),
            Div(
                'filter',
                'instrument_type',
                'exposure_count',
                'exposure_time',
                'max_airmass',
                'rotator_angle',
                css_class='col'
            ),
            css_class='form-row'
>>>>>>> cc321015
        )

    def instrument_choices(self):
        return [(k, v['name']) for k, v in self._get_instruments().items() if 'SPECTRA' in v['type']]

    # NRES does not take a slit, and therefore needs an option of None
    def filter_choices(self):
        return set([
            (f['code'], f['name']) for ins in self._get_instruments().values() for f in
            ins['optical_elements'].get('slits', [])
            ] + [('None', 'None')])

    def _build_instrument_config(self):
        instrument_config = super()._build_instrument_config()
        if self.cleaned_data['filter'] != 'None':
            instrument_config['optical_elements'] = {
                'slit': self.cleaned_data['filter']
            }
        else:
            instrument_config.pop('optical_elements')
        instrument_config['rotator_mode'] = 'VFLOAT'  # TODO: Should be a distinct field, SKY & VFLOAT are both valid
        instrument_config['extra_params'] = {
            'rotator_angle': self.cleaned_data['rotator_angle']
        }

        return instrument_config


class LCOObservingStrategyForm(GenericStrategyForm, LCOBaseForm):
    def __init__(self, *args, **kwargs):
        super().__init__(*args, **kwargs)
        for field in self.fields:
            if field != 'strategy_name':
                self.fields[field].required = False
        self.helper.layout = Layout(
            self.common_layout,
            Div(
                Div(
                    'proposal', 'ipp_value', 'filter', 'instrument_type',
                    css_class='col'
                ),
                Div(
                    'exposure_count', 'exposure_time', 'max_airmass',
                    css_class='col'
                ),
                css_class='form-row',
            )
        )


class LCOFacility(GenericObservationFacility):
    """
    The ``LCOFacility`` is the interface to the Las Cumbres Observatory Observation Portal. For information regarding
    LCO observing and the available parameters, please see https://observe.lco.global/help/.
    """

    name = 'LCO'
    observation_types = [('IMAGING', 'Imaging'), ('SPECTRA', 'Spectroscopy')]
    # The SITES dictionary is used to calculate visibility intervals in the
    # planning tool. All entries should contain latitude, longitude, elevation
    # and a code.
    # TODO: Flip sitecode and site name
    SITES = {
        'Siding Spring': {
            'sitecode': 'coj',
            'latitude': -31.272,
            'longitude': 149.07,
            'elevation': 1116
        },
        'Sutherland': {
            'sitecode': 'cpt',
            'latitude': -32.38,
            'longitude': 20.81,
            'elevation': 1804
        },
        'Teide': {
            'sitecode': 'tfn',
            'latitude': 20.3,
            'longitude': -16.511,
            'elevation': 2390
        },
        'Cerro Tololo': {
            'sitecode': 'lsc',
            'latitude': -30.167,
            'longitude': -70.804,
            'elevation': 2198
        },
        'McDonald': {
            'sitecode': 'elp',
            'latitude': 30.679,
            'longitude': -104.015,
            'elevation': 2027
        },
        'Haleakala': {
            'sitecode': 'ogg',
            'latitude': 20.706,
            'longitude': -156.258,
            'elevation': 3065
        }
    }

    def get_form(self, observation_type):
        if observation_type == 'IMAGING':
            return LCOImagingObservationForm
        elif observation_type == 'SPECTRA':
            return LCOSpectroscopyObservationForm
        else:
            return LCOBaseObservationForm

    def get_strategy_form(self, observation_type):
        return LCOObservingStrategyForm

    def submit_observation(self, observation_payload):
        response = make_request(
            'POST',
            PORTAL_URL + '/api/requestgroups/',
            json=observation_payload,
            headers=self._portal_headers()
        )
        return [r['id'] for r in response.json()['requests']]

    def validate_observation(self, observation_payload):
        response = make_request(
            'POST',
            PORTAL_URL + '/api/requestgroups/validate/',
            json=observation_payload,
            headers=self._portal_headers()
        )
        return response.json()['errors']

    def cancel_observation(self, observation_id):
        response = make_request(
            'POST',
            f'{PORTAL_URL}/api/requestgroups/{observation_id}/cancel/',
            headers=self._portal_headers()
        )
        return response.json()['errors']

    def get_observation_url(self, observation_id):
        return PORTAL_URL + '/requests/' + observation_id

    def get_flux_constant(self):
        return FLUX_CONSTANT

    def get_wavelength_units(self):
        return WAVELENGTH_UNITS

    def get_date_obs_from_fits_header(self, header):
        return header.get(FITS_FACILITY_DATE_OBS_KEYWORD, None)

    def is_fits_facility(self, header):
        """
        Returns True if the 'ORIGIN' keyword is in the given FITS header and contains the value 'LCOGT', False
        otherwise.

        :param header: FITS header object
        :type header: dictionary-like

        :returns: True if header matches LCOGT, False otherwise
        :rtype: boolean
        """
        return FITS_FACILITY_KEYWORD_VALUE == header.get(FITS_FACILITY_KEYWORD, None)

    def get_start_end_keywords(self):
        return ('start', 'end')

    def get_successful_observing_states(self):
        return

    def get_terminal_observing_states(self):
        return TERMINAL_OBSERVING_STATES

    def get_failed_observing_states(self):
        return FAILED_OBSERVING_STATES

    def get_observing_sites(self):
        return self.SITES

    def get_observation_status(self, observation_id):
        response = make_request(
            'GET',
            PORTAL_URL + '/api/requests/{0}'.format(observation_id),
            headers=self._portal_headers()
        )
        state = response.json()['state']

        response = make_request(
            'GET',
            PORTAL_URL + '/api/requests/{0}/observations/'.format(observation_id),
            headers=self._portal_headers()
        )
        blocks = response.json()
        current_block = None
        for block in blocks:
            if block['state'] == 'COMPLETED':
                current_block = block
                break
            elif block['state'] == 'PENDING':
                current_block = block
        if current_block:
            scheduled_start = current_block['start']
            scheduled_end = current_block['end']
        else:
            scheduled_start, scheduled_end = None, None

        return {'state': state, 'scheduled_start': scheduled_start, 'scheduled_end': scheduled_end}

    def data_products(self, observation_id, product_id=None):
        products = []
        for frame in self._archive_frames(observation_id, product_id):
            products.append({
                'id': frame['id'],
                'filename': frame['filename'],
                'created': parse(frame['DATE_OBS']),
                'url': frame['url']
            })
        return products

    # The following methods are used internally by this module
    # and should not be called directly from outside code.

    def _portal_headers(self):
        if LCO_SETTINGS.get('api_key'):
            return {'Authorization': 'Token {0}'.format(LCO_SETTINGS['api_key'])}
        else:
            return {}

    def _archive_headers(self):
        if LCO_SETTINGS.get('api_key'):
            archive_token = cache.get('LCO_ARCHIVE_TOKEN')
            if not archive_token:
                response = make_request(
                    'GET',
                    PORTAL_URL + '/api/profile/',
                    headers={'Authorization': 'Token {0}'.format(LCO_SETTINGS['api_key'])}
                )
                archive_token = response.json().get('tokens', {}).get('archive')
                if archive_token:
                    cache.set('LCO_ARCHIVE_TOKEN', archive_token, 3600)
                    return {'Authorization': 'Bearer {0}'.format(archive_token)}

            else:
                return {'Authorization': 'Bearer {0}'.format(archive_token)}
        else:
            return {}

    def _archive_frames(self, observation_id, product_id=None):
        # todo save this key somewhere
        frames = []
        if product_id:
            response = make_request(
                'GET',
                'https://archive-api.lco.global/frames/{0}/'.format(product_id),
                headers=self._archive_headers()
            )
            frames = [response.json()]
        else:
            url = 'https://archive-api.lco.global/frames/?REQNUM={0}&limit=1000'.format(observation_id)
            while url:
                response = make_request(
                    'GET',
                    url,
                    headers=self._archive_headers()
                )
                frames.extend(response.json()['results'])
                url = response.json()['next']
        return frames<|MERGE_RESOLUTION|>--- conflicted
+++ resolved
@@ -160,13 +160,6 @@
 
     def __init__(self, *args, **kwargs):
         super().__init__(*args, **kwargs)
-<<<<<<< HEAD
-=======
-        self.fields['proposal'] = forms.ChoiceField(choices=self.proposal_choices())
-        self.fields['filter'] = forms.ChoiceField(choices=self.filter_choices())
-        self.fields['instrument_type'] = forms.ChoiceField(choices=self.instrument_choices(),
-                                                           help_text=instrument_type_help)
->>>>>>> cc321015
         self.helper.layout = Layout(
             self.common_layout,
             self.layout(),
@@ -380,7 +373,6 @@
     def layout(self):
         return Div(
             Div(
-<<<<<<< HEAD
                 Div(
                     'name', 'proposal', 'ipp_value', 'observation_mode', 'start', 'end',
                     css_class='col'
@@ -404,26 +396,6 @@
                     css_class='form-row'
                 )
             )
-=======
-                'name',
-                'proposal',
-                'ipp_value',
-                'observation_mode',
-                'start',
-                'end',
-                css_class='col'
-            ),
-            Div(
-                'filter',
-                'instrument_type',
-                'exposure_count',
-                'exposure_time',
-                'max_airmass',
-                'rotator_angle',
-                css_class='col'
-            ),
-            css_class='form-row'
->>>>>>> cc321015
         )
 
     def instrument_choices(self):
