--- conflicted
+++ resolved
@@ -753,18 +753,9 @@
             - Adds an end time that corresponds with the cadence frequency
         """
         cleaned_data = super().clean()
-<<<<<<< HEAD
         start = cleaned_data.get('start')
         cleaned_data['end'] = datetime.strftime(parse(start) + timedelta(hours=cleaned_data['cadence_frequency']),
                                                 '%Y-%m-%dT%H:%M:%S')
-=======
-        now = datetime.now()
-        if 'start' not in cleaned_data:
-            cleaned_data['start'] = datetime.strftime(now, '%Y-%m-%dT%H:%M:%S')
-        if 'end' not in cleaned_data:
-            cleaned_data['end'] = datetime.strftime(now + timedelta(hours=cleaned_data['cadence_frequency']),
-                                                    '%Y-%m-%dT%H:%M:%S')
->>>>>>> b14d5952
 
         return cleaned_data
 
@@ -924,20 +915,10 @@
               selected, the observation is submitted as a single observation.
         """
         cleaned_data = super().clean()
-<<<<<<< HEAD
         cleaned_data['instrument_type'] = '2M0-FLOYDS-SCICAM'  # SNEx only submits spectra to FLOYDS
         start = cleaned_data.get('start')
         cleaned_data['end'] = datetime.strftime(parse(start) + timedelta(hours=cleaned_data['cadence_frequency']),
                                                 '%Y-%m-%dT%H:%M:%S')
-=======
-        self.cleaned_data['instrument_type'] = '2M0-FLOYDS-SCICAM'  # SNEx only submits spectra to FLOYDS
-        now = datetime.now()
-        if 'start' not in cleaned_data:
-            cleaned_data['start'] = datetime.strftime(datetime.now(), '%Y-%m-%dT%H:%M:%S')
-        if 'end' not in cleaned_data:
-            cleaned_data['end'] = datetime.strftime(now + timedelta(hours=cleaned_data['cadence_frequency']),
-                                                    '%Y-%m-%dT%H:%M:%S')
->>>>>>> b14d5952
 
         return cleaned_data
 
