{% extends 'tom_common/base.html' %}
{% load bootstrap4 static crispy_forms_tags observation_extras targets_extras %}
{% block title %}Submit Observation{% endblock %}
{% block additional_css %}
<link rel="stylesheet" href="{% static 'tom_common/css/main.css' %}">
{% endblock %}
{% block content %}
{{ form|as_crispy_errors }}
<h3>Submit an observation to {{ form.facility.value }}</h3>
{% if target.type == 'SIDEREAL' %}
<div class="row">
    <div class="col">
    {% observation_plan target form.facility.value %}
    </div>
</div>
{% endif %}
<div class="row">
    <div class="col-md-6">
        <div class="row">
            {% target_data target %}
        </div>
        <div class="row">
            Lunar Distance
            {% moon_distance target %}
        </div>
    </div>
    <div class="col-md-6">
<<<<<<< HEAD
        <div class="row">
            {% observation_type_tabs %}
            {% crispy form %}
=======
        <ul class="nav nav-tabs" id="tabs">
        {% for observation_type, observation_form in observation_type_choices %}
            <li class="nav-item">
                <span class="nav-link {% if observation_type == active or not active and forloop.first %}active{% endif %}" data-target="#{{ observation_type }}" data-toggle="tab"">
                    {{ observation_type|display_obs_type }}
                </span>
            </li>
        {% endfor %}
        </ul>
        <div class="tab-content">
        {% for observation_type, observation_form in observation_type_choices %}
            <div class="tab-pane {% if observation_type == active or not active and forloop.first %}active{% endif %}" id="{{ observation_type }}">
                {% crispy observation_form %}
            </div>
        {% endfor %}
>>>>>>> 40c11ac9
        </div>
    </div>
</div>
{% endblock %}<|MERGE_RESOLUTION|>--- conflicted
+++ resolved
@@ -25,11 +25,6 @@
         </div>
     </div>
     <div class="col-md-6">
-<<<<<<< HEAD
-        <div class="row">
-            {% observation_type_tabs %}
-            {% crispy form %}
-=======
         <ul class="nav nav-tabs" id="tabs">
         {% for observation_type, observation_form in observation_type_choices %}
             <li class="nav-item">
@@ -45,7 +40,6 @@
                 {% crispy observation_form %}
             </div>
         {% endfor %}
->>>>>>> 40c11ac9
         </div>
     </div>
 </div>
