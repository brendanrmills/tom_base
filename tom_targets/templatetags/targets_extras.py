from django import template
from dateutil.parser import parse
from plotly import offline
import plotly.graph_objs as go
from astropy import units as u
from astropy.coordinates import Angle

from tom_targets.models import Target
from tom_targets.forms import TargetVisibilityForm
from tom_observations.utils import get_visibility

register = template.Library()


@register.inclusion_tag('tom_targets/partials/recent_targets.html')
def recent_targets(limit=10):
    return {'targets': Target.objects.all().order_by('-created')[:limit]}


@register.inclusion_tag('tom_targets/partials/target_feature.html')
def target_feature(target):
    return {'target': target}


@register.inclusion_tag('tom_targets/partials/target_lightcurve.html')
def target_lightcurve(target):
    return {'target': target}


@register.inclusion_tag('tom_targets/partials/target_data.html')
def target_data(target):
    return {'target': target}


@register.inclusion_tag('tom_targets/partials/target_plan.html', takes_context=True)
def target_plan(context):
    request = context['request']
    plan_form = TargetVisibilityForm()
    visibility_graph = ''
    if all(request.GET.get(x) for x in ['start_time', 'end_time']):
        plan_form = TargetVisibilityForm({
            'start_time': request.GET.get('start_time'),
            'end_time': request.GET.get('end_time'),
            'airmass': request.GET.get('airmass')
        })
        if plan_form.is_valid():
            start_time = parse(request.GET['start_time'])
            end_time = parse(request.GET['end_time'])
            if request.GET.get('airmass'):
                airmass_limit = float(request.GET.get('airmass'))
            else:
                airmass_limit = None
            visibility_data = get_visibility(context['object'], start_time, end_time, 10, airmass_limit)
            plot_data = [
                go.Scatter(x=data[0], y=data[1], mode='lines', name=site) for site, data in visibility_data.items()
            ]
            layout = go.Layout(yaxis=dict(autorange='reversed'))
            visibility_graph = offline.plot(
                go.Figure(data=plot_data, layout=layout), output_type='div', show_link=False
            )
    return {
        'form': plan_form,
        'target': context['object'],
        'visibility_graph': visibility_graph
    }


<<<<<<< HEAD
@register.filter
def deg_to_sexigesimal(value, fmt):
    a = Angle(value, unit=u.degree)
    if fmt == 'hms':
        return '{0}:{1}:{2}'.format(a.hms.h, a.hms.m, '%.3f' % a.hms.s)
    elif fmt == 'dms':
        rep = a.signed_dms
        sign = '-' if rep.sign < 0 else '+'
        return '{0}{1}:{2}:{3}'.format(sign, rep.d, rep.m, '%.3f' % rep.s)
    else:
        return 'fmt must be "hms" or "dms"'
=======
@register.inclusion_tag('tom_targets/partials/aladin.html')
def aladin(target):
    return {'target': target}
>>>>>>> 547f47cb
<|MERGE_RESOLUTION|>--- conflicted
+++ resolved
@@ -65,7 +65,6 @@
     }
 
 
-<<<<<<< HEAD
 @register.filter
 def deg_to_sexigesimal(value, fmt):
     a = Angle(value, unit=u.degree)
@@ -77,8 +76,8 @@
         return '{0}{1}:{2}:{3}'.format(sign, rep.d, rep.m, '%.3f' % rep.s)
     else:
         return 'fmt must be "hms" or "dms"'
-=======
+
+
 @register.inclusion_tag('tom_targets/partials/aladin.html')
 def aladin(target):
-    return {'target': target}
->>>>>>> 547f47cb
+    return {'target': target}