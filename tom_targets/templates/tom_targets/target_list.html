--- conflicted
+++ resolved
@@ -10,12 +10,8 @@
       </div>
       <div class="col-md-8">
         <span class="float-right">
-<<<<<<< HEAD
-        {{ filter.qs.count }} Targets &nbsp;
+        {{ target_count }} Targets &nbsp;
         <a href="{% url 'reduceddata:update' %}" class="btn btn-primary" title="Update Targets">Update Targets</a>
-=======
-        {{ target_count }} Targets &nbsp;
->>>>>>> 112e0610
         <a href="{% url 'targets:create' %}" class="btn btn-primary" title="Add Target">Add a target</a>
         <a href="{% url 'targets:import' %}" class="btn btn-primary" title="Import Targets">Import Targets</a>
         </span>
