Getting Started with the TOM Toolkit
------------------------------------

So you've decided to run a Target Observation Manager. This article will help you get started.

The TOM Toolkit is a [Django](https://www.djangoproject.com/) project. This means you'll be running
an application based on the Django framework when you run a TOM. If you decide to customize
your TOM, you'll be working in Django. You'll likely need some basic understanding of python
and we recommend all users work their way through the
[Django tutorial](https://docs.djangoproject.com/en/2.1/contents/) first before starting with
the TOM Toolkit. It doesn't take long, and you most likely won't need to utilize any advanced
features.

Ready to go? Let's get started.

### Prerequisites

The TOM toolkit requires Python >= 3.7

If you are using Python 3.6 and cannot upgrade to 3.7, install the `dataclasses`
backport:

    pip install dataclasses

### Installing the TOM Toolkit and Django

First, we recommend using a
[virtual environment](https://docs.python.org/3/tutorial/venv.html) for your
project.
This will keep your TOM python packages seperate from your system python packages.

    python3 -m venv tom_env/

Now that we have created the virtual environment, we can activate it:

    source tom_env/bin/activate

You should now see `(tom_env)` prepended to your terminal prompt.

Now, install the TOM Toolkit:

    pip install tomtoolkit

...and create a new project, just like in the tutorial:

    django-admin startproject mytom

You should now have a fully functional standard Django installation inside the
`mytom` folder, with the TOM dependencies installed as well.

### Getting started with the `tom_setup` script.

We need to add the `tom_setup` app to our project's `INSTALLED_APPS`. Locate the
`settings.py` file inside your project directory (usually in a subdirectory of the
main folder, i.e. mytom/mytom/settings.py) and edit it so that it looks like this:

```python
INSTALLED_APPS = [
    'django.contrib.admin',
    'django.contrib.auth',
    'django.contrib.contenttypes',
    'django.contrib.sessions',
    'django.contrib.messages',
    'django.contrib.staticfiles',
    'tom_setup',
]
```

### Run the setup script

The `tom_setup` app contains a script that will bootstrap a new TOM in your
current project. Run it:

    ./manage.py tom_setup

The install script will ask you a few questions and then install your TOM.

### Running the dev server

Now that the toolkit is installed, you're ready to try it out!

First, run the necessary migrations:

    ./manage.py migrate

Now, start the dev server:

    ./manage.py runserver

<<<<<<< HEAD
Your new TOM should now be running on [http://127.0.0.1:8000](http://127.0.0.1:8000)!
=======
Your new TOM should now be running on [http://127.0.0.1:8000](http://127.0.0.1:8000)!
>>>>>>> 2a9356f5
<|MERGE_RESOLUTION|>--- conflicted
+++ resolved
@@ -87,8 +87,4 @@
 
     ./manage.py runserver
 
-<<<<<<< HEAD
-Your new TOM should now be running on [http://127.0.0.1:8000](http://127.0.0.1:8000)!
-=======
-Your new TOM should now be running on [http://127.0.0.1:8000](http://127.0.0.1:8000)!
->>>>>>> 2a9356f5
+Your new TOM should now be running on [http://127.0.0.1:8000](http://127.0.0.1:8000)!